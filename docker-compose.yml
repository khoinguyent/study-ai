version: '3.8'

services:
  # API Gateway
  api-gateway:
    build:
      context: ./services/api-gateway
      dockerfile: Dockerfile
    container_name: study-ai-api-gateway
    ports:
      - "8000:80"
    depends_on:
      - auth-service
      - document-service
      - indexing-service
      - quiz-service
<<<<<<< HEAD
      - leaf-quiz-service
=======
>>>>>>> 675e65b2
      - notification-service
    networks:
      - study-ai-network

  # Auth Service Database
  auth-db:
    image: postgres:15
    container_name: study-ai-auth-db
    ports:
      - "5432:5432"
    environment:
      POSTGRES_DB: auth_db
      POSTGRES_USER: postgres
      POSTGRES_PASSWORD: password
    volumes:
      - auth_postgres_data:/var/lib/postgresql/data
    networks:
      - study-ai-network

  # Document Service Database
  document-db:
    image: postgres:15
    container_name: study-ai-document-db
    ports:
      - "5433:5432"
    environment:
      POSTGRES_DB: document_db
      POSTGRES_USER: postgres
      POSTGRES_PASSWORD: password
    volumes:
      - document_postgres_data:/var/lib/postgresql/data
    networks:
      - study-ai-network

  # Indexing Service Database (with pgvector extension)
  indexing-db:
    image: pgvector/pgvector:pg15
    container_name: study-ai-indexing-db
    ports:
      - "5434:5432"
    environment:
      POSTGRES_DB: indexing_db
      POSTGRES_USER: postgres
      POSTGRES_PASSWORD: password
    volumes:
      - indexing_postgres_data:/var/lib/postgresql/data
    networks:
      - study-ai-network

  # Quiz Service Database
  quiz-db:
    image: postgres:15
    container_name: study-ai-quiz-db
    ports:
      - "5435:5432"
    environment:
      POSTGRES_DB: quiz_db
      POSTGRES_USER: postgres
      POSTGRES_PASSWORD: password
    volumes:
      - quiz_postgres_data:/var/lib/postgresql/data
    networks:
      - study-ai-network

  # Notification Service Database
  notification-db:
    image: postgres:15
    container_name: study-ai-notification-db
<<<<<<< HEAD
=======
    ports:
      - "5437:5432"
>>>>>>> 675e65b2
    environment:
      POSTGRES_DB: notification_db
      POSTGRES_USER: postgres
      POSTGRES_PASSWORD: password
    volumes:
      - notification_postgres_data:/var/lib/postgresql/data
    networks:
      - study-ai-network

<<<<<<< HEAD
  # Leaf Quiz Service Database
  leaf-quiz-db:
    image: postgres:15
    container_name: study-ai-leaf-quiz-db
    environment:
      POSTGRES_DB: leaf_quiz_db
      POSTGRES_USER: postgres
      POSTGRES_PASSWORD: password
    volumes:
      - leaf_quiz_postgres_data:/var/lib/postgresql/data
    networks:
      - study-ai-network

=======
>>>>>>> 675e65b2
  # Redis for caching and message queue
  redis:
    image: redis:7-alpine
    container_name: study-ai-redis
    ports:
      - "6379:6379"
    networks:
      - study-ai-network

  # MinIO for S3-compatible storage
  minio:
    image: minio/minio:latest
    container_name: study-ai-minio
    ports:
      - "9000:9000"
      - "9001:9001"
    environment:
      MINIO_ROOT_USER: minioadmin
      MINIO_ROOT_PASSWORD: minioadmin
    command: server /data --console-address ":9001"
    volumes:
      - minio_data:/data
    networks:
      - study-ai-network

  # Ollama for local LLM
  ollama:
    image: ollama/ollama:latest
    container_name: study-ai-ollama
    ports:
      - "11434:11434"
    volumes:
      - ollama_data:/root/.ollama
    networks:
      - study-ai-network

  # Auth Service
  auth-service:
    build:
      context: ./services/auth-service
      dockerfile: Dockerfile
    container_name: study-ai-auth-service
    ports:
      - "8001:8001"
    environment:
      DATABASE_URL: postgresql://postgres:password@auth-db:5432/auth_db
      REDIS_URL: redis://redis:6379
      SECRET_KEY: your-secret-key-change-in-production
    depends_on:
      - auth-db
      - redis
    volumes:
      - ./services/auth-service:/app
    networks:
      - study-ai-network

  # Document Service
  document-service:
    build:
      context: ./services/document-service
      dockerfile: Dockerfile
    container_name: study-ai-document-service
    ports:
      - "8002:8002"
    environment:
      DATABASE_URL: postgresql://postgres:password@document-db:5432/document_db
      REDIS_URL: redis://redis:6379
      # MinIO configuration
      MINIO_ENDPOINT: minio:9000
      MINIO_ACCESS_KEY: minioadmin
      MINIO_SECRET_KEY: minioadmin
      MINIO_BUCKET: study-ai-documents
      MINIO_SECURE: false
      AUTH_SERVICE_URL: http://auth-service:8001
      INDEXING_SERVICE_URL: http://indexing-service:8003
      NOTIFICATION_SERVICE_URL: http://notification-service:8005
    depends_on:
      - document-db
      - redis
      - minio
      - auth-service
    volumes:
      - ./services/document-service:/app
    networks:
      - study-ai-network

  # Indexing Service
  indexing-service:
    build:
      context: ./services/indexing-service
      dockerfile: Dockerfile
    container_name: study-ai-indexing-service
    ports:
      - "8003:8003"
    environment:
      DATABASE_URL: postgresql://postgres:password@indexing-db:5432/indexing_db
      REDIS_URL: redis://redis:6379
      DOCUMENT_SERVICE_URL: http://document-service:8002
      NOTIFICATION_SERVICE_URL: http://notification-service:8005
    depends_on:
      - indexing-db
      - redis
      - document-service
    volumes:
      - ./services/indexing-service:/app
    networks:
      - study-ai-network

  # Quiz Service
  quiz-service:
    build:
      context: ./services/quiz-service
      dockerfile: Dockerfile
    container_name: study-ai-quiz-service
    ports:
      - "8004:8004"
    environment:
      DATABASE_URL: postgresql://postgres:password@quiz-db:5432/quiz_db
      REDIS_URL: redis://redis:6379
      # Ollama configuration
      OLLAMA_BASE_URL: http://ollama:11434
<<<<<<< HEAD
      OLLAMA_MODEL: llama2:7b
=======
      OLLAMA_MODEL: llama2
>>>>>>> 675e65b2
      AUTH_SERVICE_URL: http://auth-service:8001
      INDEXING_SERVICE_URL: http://indexing-service:8003
      NOTIFICATION_SERVICE_URL: http://notification-service:8005
    depends_on:
      - quiz-db
      - redis
      - ollama
      - auth-service
      - indexing-service
    volumes:
      - ./services/quiz-service:/app
    networks:
      - study-ai-network

  # Notification Service
  notification-service:
    build:
<<<<<<< HEAD
      context: ./services/notification-service
      dockerfile: Dockerfile
    container_name: study-ai-notification-service
    ports:
      - "8005:8005"
=======
      context: .
      dockerfile: ./services/notification-service/Dockerfile
    container_name: study-ai-notification-service
    ports:
      - "8005:8005"
    environment:
      DATABASE_URL: postgresql://postgres:password@notification-db:5432/notification_db
      REDIS_URL: redis://redis:6379
      AUTH_SERVICE_URL: http://auth-service:8001
    depends_on:
      - notification-db
      - redis
      - auth-service
    volumes:
      - ./services/notification-service:/app
      - ./services/shared:/app/shared
    networks:
      - study-ai-network

  # Leaf Quiz Service Database
  leaf-quiz-db:
    image: postgres:15
    container_name: study-ai-leaf-quiz-db
    ports:
      - "5436:5432"
>>>>>>> 675e65b2
    environment:
      DATABASE_URL: postgresql://postgres:password@notification-db:5432/notification_db
      REDIS_URL: redis://redis:6379
      AUTH_SERVICE_URL: http://auth-service:8001
    depends_on:
      - notification-db
      - redis
      - auth-service
    volumes:
      - ./services/notification-service:/app
      - ./services/shared:/app/shared
    networks:
      - study-ai-network

  # Leaf Quiz Service
  leaf-quiz-service:
    build:
      context: ./services/leaf-quiz-service
      dockerfile: Dockerfile
    container_name: study-ai-leaf-quiz-service
    ports:
      - "8006:8006"
    environment:
      DATABASE_URL: postgresql://postgres:password@leaf-quiz-db:5432/leaf_quiz_db
      REDIS_URL: redis://redis:6379
      AUTH_SERVICE_URL: http://auth-service:8001
      DOCUMENT_SERVICE_URL: http://document-service:8002
      INDEXING_SERVICE_URL: http://indexing-service:8003
      HUGGINGFACE_TOKEN: ${HUGGINGFACE_TOKEN:-your_huggingface_token_here}
      QUESTION_GENERATION_MODEL: google/flan-t5-base
      DISTRACTOR_GENERATION_MODEL: google/flan-t5-base
      SERVICE_PORT: 8006
      SERVICE_HOST: 0.0.0.0
      LOG_LEVEL: INFO
    volumes:
      - ./services/leaf-quiz-service:/app
      - leaf_quiz_cache:/app/cache
    depends_on:
      - leaf-quiz-db
      - redis
      - auth-service
    networks:
      - study-ai-network

  # Web frontend service
  web:
    build:
      context: ./web
      dockerfile: Dockerfile
    container_name: study-ai-web
    ports:
      - "3001:3000"
    environment:
      NODE_ENV: development
      REACT_APP_API_URL: http://localhost:8000
      REACT_APP_WS_URL: ws://localhost:8000/ws
    depends_on:
      - api-gateway
    volumes:
      - ./web:/app
      - /app/node_modules
    networks:
      - study-ai-network

volumes:
  auth_postgres_data:
  document_postgres_data:
  indexing_postgres_data:
  quiz_postgres_data:
  notification_postgres_data:
  leaf_quiz_postgres_data:
  leaf_quiz_cache:
  minio_data:
<<<<<<< HEAD
=======
  notification_postgres_data:
>>>>>>> 675e65b2
  ollama_data:

networks:
  study-ai-network:
    driver: bridge <|MERGE_RESOLUTION|>--- conflicted
+++ resolved
@@ -14,10 +14,6 @@
       - document-service
       - indexing-service
       - quiz-service
-<<<<<<< HEAD
-      - leaf-quiz-service
-=======
->>>>>>> 675e65b2
       - notification-service
     networks:
       - study-ai-network
@@ -86,11 +82,8 @@
   notification-db:
     image: postgres:15
     container_name: study-ai-notification-db
-<<<<<<< HEAD
-=======
     ports:
       - "5437:5432"
->>>>>>> 675e65b2
     environment:
       POSTGRES_DB: notification_db
       POSTGRES_USER: postgres
@@ -100,22 +93,6 @@
     networks:
       - study-ai-network
 
-<<<<<<< HEAD
-  # Leaf Quiz Service Database
-  leaf-quiz-db:
-    image: postgres:15
-    container_name: study-ai-leaf-quiz-db
-    environment:
-      POSTGRES_DB: leaf_quiz_db
-      POSTGRES_USER: postgres
-      POSTGRES_PASSWORD: password
-    volumes:
-      - leaf_quiz_postgres_data:/var/lib/postgresql/data
-    networks:
-      - study-ai-network
-
-=======
->>>>>>> 675e65b2
   # Redis for caching and message queue
   redis:
     image: redis:7-alpine
@@ -237,11 +214,7 @@
       REDIS_URL: redis://redis:6379
       # Ollama configuration
       OLLAMA_BASE_URL: http://ollama:11434
-<<<<<<< HEAD
-      OLLAMA_MODEL: llama2:7b
-=======
       OLLAMA_MODEL: llama2
->>>>>>> 675e65b2
       AUTH_SERVICE_URL: http://auth-service:8001
       INDEXING_SERVICE_URL: http://indexing-service:8003
       NOTIFICATION_SERVICE_URL: http://notification-service:8005
@@ -259,13 +232,6 @@
   # Notification Service
   notification-service:
     build:
-<<<<<<< HEAD
-      context: ./services/notification-service
-      dockerfile: Dockerfile
-    container_name: study-ai-notification-service
-    ports:
-      - "8005:8005"
-=======
       context: .
       dockerfile: ./services/notification-service/Dockerfile
     container_name: study-ai-notification-service
@@ -291,18 +257,12 @@
     container_name: study-ai-leaf-quiz-db
     ports:
       - "5436:5432"
->>>>>>> 675e65b2
-    environment:
-      DATABASE_URL: postgresql://postgres:password@notification-db:5432/notification_db
-      REDIS_URL: redis://redis:6379
-      AUTH_SERVICE_URL: http://auth-service:8001
-    depends_on:
-      - notification-db
-      - redis
-      - auth-service
-    volumes:
-      - ./services/notification-service:/app
-      - ./services/shared:/app/shared
+    environment:
+      POSTGRES_DB: leaf_quiz_db
+      POSTGRES_USER: postgres
+      POSTGRES_PASSWORD: password
+    volumes:
+      - leaf_quiz_postgres_data:/var/lib/postgresql/data
     networks:
       - study-ai-network
 
@@ -361,14 +321,10 @@
   document_postgres_data:
   indexing_postgres_data:
   quiz_postgres_data:
-  notification_postgres_data:
   leaf_quiz_postgres_data:
   leaf_quiz_cache:
   minio_data:
-<<<<<<< HEAD
-=======
   notification_postgres_data:
->>>>>>> 675e65b2
   ollama_data:
 
 networks:
