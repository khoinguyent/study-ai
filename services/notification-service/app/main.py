"""
Notification Service for Study AI Platform
Handles real-time notifications and event processing
"""

from fastapi import FastAPI, WebSocket, WebSocketDisconnect, HTTPException, Depends
from fastapi.middleware.cors import CORSMiddleware
from sqlalchemy.orm import Session
import json
import asyncio
from typing import Dict, List, Optional
from datetime import datetime
import uuid

from .database import get_db, create_tables
from .models import Notification, TaskStatus
from .schemas import NotificationCreate, NotificationResponse, TaskStatusCreate, TaskStatusResponse
from .websocket_manager import WebSocketManager
from .config import settings
<<<<<<< HEAD
from .websocket_manager import websocket_manager
import sys
import os

# Add shared module to path
sys.path.append(os.path.join(os.path.dirname(__file__), '..', '..', 'shared'))
from shared import EventConsumer, EventType, BaseEvent

# Create database tables
Base.metadata.create_all(bind=engine)

# Initialize event consumer
event_consumer = EventConsumer(settings.REDIS_URL)

# Event handlers
async def handle_document_event(event: BaseEvent):
    """Handle document-related events"""
    try:
        # Create notification for user
        notification = Notification(
            user_id=event.user_id,
            title=f"Document {event.event_type.value.replace('document.', '').title()}",
            message=f"Document {event.document_id}: {event.event_type.value}",
            notification_type="document_status",
            status="unread"
        )
        
        db = next(get_db())
        db.add(notification)
        db.commit()
        
        # Send WebSocket notification
        await websocket_manager.send_personal_message(
            user_id=event.user_id,
            message={
                "type": "document_status",
                "event": event.event_type.value,
                "document_id": event.document_id,
                "message": f"Document {event.event_type.value.replace('document.', '').title()}"
            }
        )
        
    except Exception as e:
        print(f"Error handling document event: {e}")

async def handle_indexing_event(event: BaseEvent):
    """Handle indexing-related events"""
    try:
        # Create notification for user
        notification = Notification(
            user_id=event.user_id,
            title=f"Indexing {event.event_type.value.replace('indexing.', '').title()}",
            message=f"Document {event.document_id}: {event.event_type.value}",
            notification_type="indexing_status",
            status="unread"
        )
        
        db = next(get_db())
        db.add(notification)
        db.commit()
        
        # Send WebSocket notification
        await websocket_manager.send_personal_message(
            user_id=event.user_id,
            message={
                "type": "indexing_status",
                "event": event.event_type.value,
                "document_id": event.document_id,
                "message": f"Indexing {event.event_type.value.replace('indexing.', '').title()}"
            }
        )
        
    except Exception as e:
        print(f"Error handling indexing event: {e}")
=======
from shared.event_consumer import EventConsumer
from shared.events import EventType, BaseEvent
import logging
>>>>>>> 675e65b2

logger = logging.getLogger(__name__)

app = FastAPI(
    title="Notification Service",
    description="Real-time notification and event processing service",
    version="1.0.0"
)

# CORS middleware
app.add_middleware(
    CORSMiddleware,
    allow_origins=["*"],
    allow_credentials=True,
    allow_methods=["*"],
    allow_headers=["*"],
)

# Create database tables on startup
@app.on_event("startup")
async def startup_event():
    create_tables()
    # Start event consumer with retry logic
    await start_event_consumer_with_retry()

# Initialize WebSocket manager
websocket_manager = WebSocketManager()

# Event consumer - will be initialized in start_event_consumer_with_retry
event_consumer = None

async def start_event_consumer_with_retry():
    """Start the event consumer with retry logic for Redis connection"""
    global event_consumer
    
    max_retries = 5
    retry_delay = 2
    
    for attempt in range(max_retries):
        try:
            logger.info(f"Attempting to connect to Redis (attempt {attempt + 1}/{max_retries})")
            event_consumer = EventConsumer(redis_url=settings.REDIS_URL)
            await start_event_consumer()
            logger.info("Successfully connected to Redis and started event consumer")
            break
        except Exception as e:
            logger.warning(f"Failed to connect to Redis (attempt {attempt + 1}/{max_retries}): {str(e)}")
            if attempt < max_retries - 1:
                await asyncio.sleep(retry_delay)
                retry_delay *= 2  # Exponential backoff
            else:
                logger.error("Failed to connect to Redis after all retries. Event consumer will not be available.")
                return

async def start_event_consumer():
    """Start the event consumer to listen for events"""
    global event_consumer
    
    if event_consumer is None:
        logger.error("Event consumer not initialized")
        return
        
    def handle_document_event(event: BaseEvent):
        """Handle document-related events"""
        try:
            if event.event_type == EventType.DOCUMENT_UPLOADED:
                # Create notification for document uploaded
                create_notification_from_event(event, "Document Uploaded", f"Document {event.filename} uploaded successfully")
                
            elif event.event_type == EventType.DOCUMENT_PROCESSING:
                # Create notification for document processing
                create_notification_from_event(event, "Document Processing", f"Processing document {event.document_id}")
                
            elif event.event_type == EventType.DOCUMENT_PROCESSED:
                # Create notification for document processed
                create_notification_from_event(event, "Document Processed", f"Document processed successfully in {event.processing_time:.2f}s")
                
            elif event.event_type == EventType.DOCUMENT_FAILED:
                # Create notification for document failed
                create_notification_from_event(event, "Document Failed", f"Document processing failed: {event.error_message}")
                
        except Exception as e:
            logger.error(f"Error handling document event: {str(e)}")
    
    def handle_indexing_event(event: BaseEvent):
        """Handle indexing-related events"""
        try:
            if event.event_type == EventType.INDEXING_STARTED:
                # Create notification for indexing started
                create_notification_from_event(event, "Indexing Started", f"Started indexing document {event.document_id}")
                
            elif event.event_type == EventType.INDEXING_PROGRESS:
                # Create notification for indexing progress
                create_notification_from_event(event, "Indexing Progress", f"Indexing progress: {event.progress}%")
                
            elif event.event_type == EventType.INDEXING_COMPLETED:
                # Create notification for indexing completed
                create_notification_from_event(event, "Indexing Completed", f"Document indexed successfully with {event.vectors_count} vectors")
                
            elif event.event_type == EventType.INDEXING_FAILED:
                # Create notification for indexing failed
                create_notification_from_event(event, "Indexing Failed", f"Indexing failed: {event.error_message}")
                
        except Exception as e:
            logger.error(f"Error handling indexing event: {str(e)}")
    
    def handle_task_status_event(event: BaseEvent):
        """Handle task status events"""
        async def async_handler():
            try:
                # Create task status record
                db = next(get_db())
                try:
                    task_status = TaskStatus(
                        task_id=event.task_id,
                        user_id=event.user_id,
                        task_type=event.task_type,
                        status=event.status,
                        progress=event.progress,
                        message=event.message,
                        meta_data=event.metadata
                    )
                    db.add(task_status)
                    db.commit()
                    
                    # Send WebSocket notification
                    await websocket_manager.send_notification(
                        event.user_id,
                        {
                            "type": "task_status_update",
                            "task_id": event.task_id,
                            "task_type": event.task_type,
                            "status": event.status,
                            "progress": event.progress,
                            "message": event.message,
                            "timestamp": datetime.utcnow().isoformat()
                        }
                    )
                    
                finally:
                    db.close()
                    
            except Exception as e:
                logger.error(f"Error handling task status event: {str(e)}")
        
        # Run the async handler
        asyncio.create_task(async_handler())
    
    def handle_user_notification_event(event: BaseEvent):
        """Handle user notification events"""
        async def async_handler():
            try:
                # Send WebSocket notification
                await websocket_manager.send_notification(
                    event.user_id,
                    {
                        "type": "notification",
                        "title": event.title,
                        "message": event.message,
                        "notification_type": event.notification_type,
                        "timestamp": datetime.utcnow().isoformat(),
                        "metadata": event.metadata
                    }
                )
            except Exception as e:
                logger.error(f"Error handling user notification event: {str(e)}")
        
        # Run the async handler
        asyncio.create_task(async_handler())
    
    # Subscribe to events
    try:
        event_consumer.subscribe_to_document_events(handle_document_event)
        event_consumer.subscribe_to_indexing_events(handle_indexing_event)
        event_consumer.subscribe_to_event(EventType.TASK_STATUS_UPDATE, handle_task_status_event)
        event_consumer.subscribe_to_event(EventType.USER_NOTIFICATION, handle_user_notification_event)
        
        # Start the event consumer
        event_consumer.start()
        logger.info("Event consumer started successfully")
        
    except Exception as e:
        logger.error(f"Failed to start event consumer: {str(e)}")
        raise

def create_notification_from_event(event: BaseEvent, title: str, message: str):
    """Create a notification from an event"""
    async def async_handler():
        db = next(get_db())
        try:
            notification = Notification(
                user_id=event.user_id,
                title=title,
                message=message,
                notification_type=event.event_type.value,
                metadata=event.metadata
            )
            db.add(notification)
            db.commit()
            
            # Send WebSocket notification
            await websocket_manager.send_notification(
                event.user_id,
                {
                    "type": "notification",
                    "title": title,
                    "message": message,
                    "notification_type": event.event_type.value,
                    "timestamp": datetime.utcnow().isoformat()
                }
            )
            
        finally:
            db.close()
    
    # Run the async handler
    asyncio.create_task(async_handler())

@app.get("/health")
async def health_check():
    return {"status": "healthy", "service": "notification-service"}

@app.websocket("/ws/{user_id}")
async def websocket_endpoint(websocket: WebSocket, user_id: str):
    """WebSocket endpoint for real-time notifications"""
    await websocket_manager.connect(websocket, user_id)
    try:
        while True:
            # Keep connection alive
            await websocket.receive_text()
    except WebSocketDisconnect:
        websocket_manager.disconnect(user_id)

@app.post("/notifications", response_model=NotificationResponse)
async def create_notification(
    notification: NotificationCreate,
    db: Session = Depends(get_db)
):
    """Create a new notification"""
    db_notification = Notification(**notification.dict())
    db.add(db_notification)
    db.commit()
    db.refresh(db_notification)
    
    # Send WebSocket notification
    await websocket_manager.send_notification(
        notification.user_id,
        {
            "type": "notification",
            "title": notification.title,
            "message": notification.message,
            "notification_type": notification.notification_type,
            "timestamp": datetime.utcnow().isoformat()
        }
    )
    
    return db_notification

@app.get("/notifications/{user_id}", response_model=List[NotificationResponse])
async def get_user_notifications(
    user_id: str,
    limit: int = 50,
    db: Session = Depends(get_db)
):
    """Get notifications for a user"""
    notifications = db.query(Notification).filter(
        Notification.user_id == user_id
    ).order_by(Notification.created_at.desc()).limit(limit).all()
    
    return notifications

@app.post("/task-status", response_model=TaskStatusResponse)
async def create_task_status(
    task_status: TaskStatusCreate,
    db: Session = Depends(get_db)
):
    """Create a new task status"""
    db_task_status = TaskStatus(**task_status.dict())
    db.add(db_task_status)
    db.commit()
    db.refresh(db_task_status)
    
    # Send WebSocket notification
    await websocket_manager.send_notification(
        task_status.user_id,
        {
            "type": "task_status_update",
            "task_id": task_status.task_id,
            "task_type": task_status.task_type,
            "status": task_status.status,
            "progress": task_status.progress,
            "message": task_status.message,
            "timestamp": datetime.utcnow().isoformat()
        }
    )
    
    return db_task_status

@app.put("/task-status/{task_id}", response_model=TaskStatusResponse)
async def update_task_status(
    task_id: str,
    task_status_update: dict,
    db: Session = Depends(get_db)
):
    """Update a task status"""
    task_status = db.query(TaskStatus).filter(TaskStatus.task_id == task_id).first()
    if not task_status:
        raise HTTPException(status_code=404, detail="Task status not found")
    
    # Update fields
    for field, value in task_status_update.items():
        if hasattr(task_status, field):
            setattr(task_status, field, value)
    
    task_status.updated_at = datetime.utcnow()
    db.commit()
    db.refresh(task_status)
    
    # Send WebSocket notification
    await websocket_manager.send_notification(
        task_status.user_id,
        {
            "type": "task_status_update",
            "task_id": task_status.task_id,
            "task_type": task_status.task_type,
            "status": task_status.status,
            "progress": task_status.progress,
            "message": task_status.message,
            "timestamp": datetime.utcnow().isoformat()
        }
    )
    
    return task_status

@app.get("/task-status/{user_id}", response_model=List[TaskStatusResponse])
async def get_user_task_statuses(
    user_id: str,
    limit: int = 50,
    db: Session = Depends(get_db)
):
    """Get task statuses for a user"""
    task_statuses = db.query(TaskStatus).filter(
        TaskStatus.user_id == user_id
    ).order_by(TaskStatus.created_at.desc()).limit(limit).all()
    
    return task_statuses <|MERGE_RESOLUTION|>--- conflicted
+++ resolved
@@ -17,86 +17,9 @@
 from .schemas import NotificationCreate, NotificationResponse, TaskStatusCreate, TaskStatusResponse
 from .websocket_manager import WebSocketManager
 from .config import settings
-<<<<<<< HEAD
-from .websocket_manager import websocket_manager
-import sys
-import os
-
-# Add shared module to path
-sys.path.append(os.path.join(os.path.dirname(__file__), '..', '..', 'shared'))
-from shared import EventConsumer, EventType, BaseEvent
-
-# Create database tables
-Base.metadata.create_all(bind=engine)
-
-# Initialize event consumer
-event_consumer = EventConsumer(settings.REDIS_URL)
-
-# Event handlers
-async def handle_document_event(event: BaseEvent):
-    """Handle document-related events"""
-    try:
-        # Create notification for user
-        notification = Notification(
-            user_id=event.user_id,
-            title=f"Document {event.event_type.value.replace('document.', '').title()}",
-            message=f"Document {event.document_id}: {event.event_type.value}",
-            notification_type="document_status",
-            status="unread"
-        )
-        
-        db = next(get_db())
-        db.add(notification)
-        db.commit()
-        
-        # Send WebSocket notification
-        await websocket_manager.send_personal_message(
-            user_id=event.user_id,
-            message={
-                "type": "document_status",
-                "event": event.event_type.value,
-                "document_id": event.document_id,
-                "message": f"Document {event.event_type.value.replace('document.', '').title()}"
-            }
-        )
-        
-    except Exception as e:
-        print(f"Error handling document event: {e}")
-
-async def handle_indexing_event(event: BaseEvent):
-    """Handle indexing-related events"""
-    try:
-        # Create notification for user
-        notification = Notification(
-            user_id=event.user_id,
-            title=f"Indexing {event.event_type.value.replace('indexing.', '').title()}",
-            message=f"Document {event.document_id}: {event.event_type.value}",
-            notification_type="indexing_status",
-            status="unread"
-        )
-        
-        db = next(get_db())
-        db.add(notification)
-        db.commit()
-        
-        # Send WebSocket notification
-        await websocket_manager.send_personal_message(
-            user_id=event.user_id,
-            message={
-                "type": "indexing_status",
-                "event": event.event_type.value,
-                "document_id": event.document_id,
-                "message": f"Indexing {event.event_type.value.replace('indexing.', '').title()}"
-            }
-        )
-        
-    except Exception as e:
-        print(f"Error handling indexing event: {e}")
-=======
 from shared.event_consumer import EventConsumer
 from shared.events import EventType, BaseEvent
 import logging
->>>>>>> 675e65b2
 
 logger = logging.getLogger(__name__)
 
